# name of the action
name: reviewdog

# trigger on pull_request events
on:
  pull_request:

# pipeline to execute
jobs:
  diff-review:
    runs-on: ubuntu-latest

    steps:
      - name: clone
        uses: actions/checkout@11bd71901bbe5b1630ceea73d27597364c9af683 # v4.2.2

      - name: install go
        uses: actions/setup-go@f111f3307d8850f501ac008e886eec1fd1932a34 # v5.3.0
        with:
          # use version from go.mod file
          go-version-file: "go.mod"
          cache: true
          check-latest: true

      - name: golangci-lint
<<<<<<< HEAD
        uses: reviewdog/action-golangci-lint@f9bba13753278f6a73b27a56a3ffb1bfda90ed71 # v2.8.0
=======
        uses: reviewdog/action-golangci-lint@dd3fda91790ca90e75049e5c767509dc0ec7d99b # v2.7.0
>>>>>>> ec248bec
        with:
          github_token: ${{ secrets.github_token }}
          golangci_lint_flags: "--config=.golangci.yml"
          fail_on_error: true
          filter_mode: diff_context
          reporter: github-pr-review

  full-review:
    runs-on: ubuntu-latest

    steps:
      - name: clone
        uses: actions/checkout@11bd71901bbe5b1630ceea73d27597364c9af683 # v4.2.2

      - name: install go
        uses: actions/setup-go@f111f3307d8850f501ac008e886eec1fd1932a34 # v5.3.0
        with:
          # use version from go.mod file
          go-version-file: "go.mod"
          cache: true
          check-latest: true

      - name: golangci-lint
<<<<<<< HEAD
        uses: reviewdog/action-golangci-lint@f9bba13753278f6a73b27a56a3ffb1bfda90ed71 # v2.8.0
=======
        uses: reviewdog/action-golangci-lint@dd3fda91790ca90e75049e5c767509dc0ec7d99b # v2.7.0
>>>>>>> ec248bec
        with:
          github_token: ${{ secrets.github_token }}
          golangci_lint_flags: "--config=.golangci.yml"
          fail_on_error: false
          filter_mode: nofilter<|MERGE_RESOLUTION|>--- conflicted
+++ resolved
@@ -23,11 +23,7 @@
           check-latest: true
 
       - name: golangci-lint
-<<<<<<< HEAD
         uses: reviewdog/action-golangci-lint@f9bba13753278f6a73b27a56a3ffb1bfda90ed71 # v2.8.0
-=======
-        uses: reviewdog/action-golangci-lint@dd3fda91790ca90e75049e5c767509dc0ec7d99b # v2.7.0
->>>>>>> ec248bec
         with:
           github_token: ${{ secrets.github_token }}
           golangci_lint_flags: "--config=.golangci.yml"
@@ -51,11 +47,7 @@
           check-latest: true
 
       - name: golangci-lint
-<<<<<<< HEAD
         uses: reviewdog/action-golangci-lint@f9bba13753278f6a73b27a56a3ffb1bfda90ed71 # v2.8.0
-=======
-        uses: reviewdog/action-golangci-lint@dd3fda91790ca90e75049e5c767509dc0ec7d99b # v2.7.0
->>>>>>> ec248bec
         with:
           github_token: ${{ secrets.github_token }}
           golangci_lint_flags: "--config=.golangci.yml"
