--- conflicted
+++ resolved
@@ -10,17 +10,9 @@
 	"github.com/sirupsen/logrus"
 )
 
-<<<<<<< HEAD
-var (
-	// ErrInvalidAction defines the error type when the
-	// action provided to the Plugin is unsupported.
-	ErrInvalidAction = errors.New("invalid action provided")
-)
-=======
 // ErrInvalidAction defines the error type when the
 // Action provided to the Plugin is unsupported.
 var ErrInvalidAction = errors.New("invalid action provided")
->>>>>>> ec248bec
 
 // Plugin represents the required information for structs.
 type Plugin struct {
